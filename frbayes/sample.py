--- conflicted
+++ resolved
@@ -4,18 +4,14 @@
 from frbayes.analysis import FRBAnalysis
 from frbayes.models import Models
 from scipy.special import erfc
-<<<<<<< HEAD
 from frbayes.models import emg
 from frbayes.settings import global_settings
-=======
->>>>>>> 4992fe88
 
 try:
     from mpi4py import MPI
 except ImportError:
     pass
 
-<<<<<<< HEAD
 # Load preprocessed data
 analysis = FRBAnalysis()
 pp = analysis.pulse_profile_snr
@@ -46,87 +42,6 @@
         if i < Npulse:
 
             s[i] = emg(t, A[i], tao[i], u[i], w[i])  # , sigma_pulse[i])
-        else:
-            s[i] = 0 * np.ones(len(t))
-
-    # print(s)
-
-    model = np.sum(s, axis=0)
-
-    logL = (
-        np.log(1 / (sigma * np.sqrt(2 * np.pi)))
-        - 0.5 * ((pp - model) ** 2) / (sigma**2)
-    ).sum()
-
-    return logL, []
-
-
-def prior(hypercube):
-
-    theta = np.zeros_like(hypercube)
-
-    # Populate each parameter array
-    for i in range(max_peaks):
-        theta[i] = UniformPrior(0, 5)(hypercube[i])  # A
-        theta[max_peaks + i] = UniformPrior(1, 5)(
-            hypercube[max_peaks + i]
-        )  # tao (keep greater than 1 to avoid overflow)
-        theta[(2 * max_peaks) + i] = UniformPrior(0, 5)(
-            hypercube[(2 * max_peaks) + i]
-        )  # u
-        theta[(3 * max_peaks) + i] = UniformPrior(0, 5)(
-            hypercube[(3 * max_peaks) + i]
-        )  # w
-    theta[(4 * max_peaks)] = LogUniformPrior(0.001, 1)(
-        hypercube[(4 * max_peaks)]
-    )  # sigma
-
-    if global_settings.get("fit_pulses") is True:
-        theta[(4 * max_peaks) + 1] = UniformPrior(1, max_peaks)(
-            hypercube[(4 * max_peaks) + 1]
-        )  # Npulse
-
-    return theta
-
-
-# Run PolyChord with the Gaussian model
-def run_polychord(file_root):
-
-    if global_settings.get("fit_pulses") is True:
-        nDims = max_peaks * 4 + 2
-    else:
-        nDims = max_peaks * 4 + 1
-
-    nDerived = 0
-
-    output = pypolychord.run(
-        loglikelihood,
-        nDims,
-        nDerived=nDerived,
-        prior=prior,
-        file_root=file_root,
-        do_clustering=True,
-        read_resume=False,
-    )
-
-
-if __name__ == "__main__":
-    run_polychord(file_root)
-=======
-
-class Sample:
-    def __init__(self, settings):
-        self.settings = settings
-
-        # Load preprocessed data
-        self.analysis = FRBAnalysis(self.settings)
-        self.pp = self.analysis.pulse_profile_snr
-        self.t = self.analysis.time_axis
-        self.max_peaks = self.settings["max_peaks"]
-        self.pp = self.pp + np.abs(np.min(self.pp))  # shift to only positive
-
-        if self.settings["Npulse"] == "free":
-            self.emg_model = Models(self.settings).emg
         else:
             self.emg_model = Models(self.settings).emg_npf
 
@@ -171,28 +86,51 @@
                 hypercube[4 * self.settings["max_peaks"] + 1]
             )  # Npulse
 
-        return theta
+    # Populate each parameter array
+    for i in range(max_peaks):
+        theta[i] = UniformPrior(0, 5)(hypercube[i])  # A
+        theta[max_peaks + i] = UniformPrior(1, 5)(
+            hypercube[max_peaks + i]
+        )  # tao (keep greater than 1 to avoid overflow)
+        theta[(2 * max_peaks) + i] = UniformPrior(0, 5)(
+            hypercube[(2 * max_peaks) + i]
+        )  # u
+        theta[(3 * max_peaks) + i] = UniformPrior(0, 5)(
+            hypercube[(3 * max_peaks) + i]
+        )  # w
+    theta[(4 * max_peaks)] = LogUniformPrior(0.001, 1)(
+        hypercube[(4 * max_peaks)]
+    )  # sigma
 
-    # Run PolyChord with the Gaussian model
-    def run_polychord(self):
-        if self.settings["Npulse"] == "free":
-            nDims = self.settings["max_peaks"] * 4 + 2  # Amplitude, center, width
-            print("Npulse is a free parameter")
-        else:
-            self.settings["max_peaks"] = self.settings["Npulse"]
-            nDims = self.settings["max_peaks"] * 4 + 1
-            print("Npulse is fixed to " + str(self.settings["Npulse"]))
+    if global_settings.get("fit_pulses") is True:
+        theta[(4 * max_peaks) + 1] = UniformPrior(1, max_peaks)(
+            hypercube[(4 * max_peaks) + 1]
+        )  # Npulse
+
+    return theta
 
         nDerived = 0
 
-        output = pypolychord.run(
-            self.loglikelihood,
-            nDims,
-            nDerived=nDerived,
-            prior=self.prior,
-            file_root=self.settings["file_root"],
-            do_clustering=True,
-            read_resume=True,
-        )
-        return output
->>>>>>> 4992fe88
+# Run PolyChord with the Gaussian model
+def run_polychord(file_root):
+
+    if global_settings.get("fit_pulses") is True:
+        nDims = max_peaks * 4 + 2
+    else:
+        nDims = max_peaks * 4 + 1
+
+    nDerived = 0
+
+    output = pypolychord.run(
+        loglikelihood,
+        nDims,
+        nDerived=nDerived,
+        prior=prior,
+        file_root=file_root,
+        do_clustering=True,
+        read_resume=False,
+    )
+
+
+if __name__ == "__main__":
+    run_polychord(file_root)